""" Modules for ViViT in PyTorch """

import torch
import torch.nn as nn


# --------------------------------------------------------------
# Modules used by ViViT

class TokenEmbedding(nn.Module):
    def __init__(self, img_size=224, spatial_patch_size=16, temporal_patch_size=1, in_channels=3, d_model=768, layer_norm=None):
        
        """
        Converts video into token embeddings based on specified patches that convolve over the video. Based on the
        temporal patch size, these embeddings can follow 'uniform frame sampling' or 'tubelet embedding' schemes.

        Parameters:
            `img_size` (int): dimension of one frame of the video (should be a square i.e. height=width) (default 224)
            `spatial_patch_size` (int): dimension of the patch that will be used to convolve over a frame (default 16)
            `temporal_patch_size` (int): dimension of the patch that will be used to convolve over multiple frames (default 1)
            `in_channels` (int): number of channels of the each frame in the video. e.g. RGB. (default 3)
            `num_classes` (int): number of classes for the prediction task (default 1000)
            `d_model` (int): Dimension of the tensors used to compute attention

        """
        
        super(TokenEmbedding, self).__init__()

        self.temporal_patch_size = temporal_patch_size

        self.project_to_patch_embeddings = nn.Conv3d(in_channels, d_model, 
                                                    kernel_size=(temporal_patch_size, spatial_patch_size, spatial_patch_size), 
                                                    stride=(temporal_patch_size, spatial_patch_size, spatial_patch_size))
        self.layer_norm = layer_norm(d_model) if layer_norm else nn.Identity()

    def forward(self, x):

        """
        3D Convolutions are used to get the token embeddings. 
  
        Parameters:
           x (tensor): Tensor of dimension (batch_size, in_channels, num_frames, img_size, img_size)

        Returns:
            x (tensor): Tensor of dimension (batch_size, num_frames, num_patches, d_model)

        """

        x = self.project_to_patch_embeddings(x) # (batch_size, d_model, num_frames, num_patches ** 0.5, num_patches ** 0.5)
        x = x.flatten(3)  # (batch_size, d_model, num_frames, num_patches)
        x = x.permute(0, 2, 3, 1)  # (batch_size, num_frames, num_patches, d_model)
        x = self.layer_norm(x)
        
        return x


class PositionalEmbedding(nn.Module):
        
    def __init__(self, shape, positional_embedding_dropout=0.):

        """
        Positional embeddings are initialzed and added to the input tensors. 
  
        Parameters:
            `shape` (tuple of ints): Shape of the Positional Embedding
            `positional_embedding_dropout` (float): dropout probability for the positional embeddings (default 0.0)
          
        """

        super(PositionalEmbedding, self).__init__()

        self.pos_shape = shape
        self.positional_embedding = nn.Parameter(torch.zeros(*shape)) 
        self.positional_embedding_dropout = nn.Dropout(p=positional_embedding_dropout)
    
    def forward(self, x):

        """
        Adds positional embeddings to the input tensors. 
  
        Parameters:
           x (tensor): Tensor of dimension (batch_size, num_tokens, d_model) OR (batch_size, num_frames, num_patches, d_model)

        Returns:
            x (tensor): Tensor of dimension (batch_size, num_tokens, d_model) OR (batch_size, num_frames, num_patches, d_model)

        """
<<<<<<< HEAD
      
        assert self.pos_shape[1:] == x.shape[1:], f"shape of positional embedding {self.pos_shape[1:]} set at initialisation time does not match shape of input {x.shape[1:]} (batch_size is ommitted)."
=======
    
        assert self.pos_shape[1:] == x.shape[1:], f"shape of positional embedding {self.pos_shape} set at initialisation time does not match shape of input {x.shape}."
>>>>>>> e6bc142d

        x = self.positional_embedding_dropout(x + self.positional_embedding) 

        return x
        

class Attention(nn.Module):

    def __init__(self, d_model, num_heads=12, qkv_bias=False, attention_dropout=0., projection_dropout=0., init=''):

        """
        Initialises all the attributes of the for the multi-headed attention block. 
  
        Parameters:
            `d_model` (int): Dimension of the tensors used to compute attention
            `num_heads` (int): Number of attention heads. (default 12)
            `qkv_bias` (boolean): Determines whether to use bias as part of the query/key/value linear layers in the attention block (default True)
            `attention_dropout` (float): Dropout probability for the layer after the multi-head attention mechanism (default 0.0)
            `projection_dropout` (float): Dropout probability for the layer after the projection layer (default 0.0)
        """

        super(Attention, self).__init__()

        self.d_model = d_model
        self.num_heads = num_heads
        self.head_dim = d_model // num_heads
        assert d_model == self.head_dim * num_heads, "The model dimension must be divisible by the number of heads."

        self.scale = self.head_dim ** -0.5

        self.qkv = nn.Linear(d_model, d_model * 3, bias=qkv_bias)
        self.attention_dropout = nn.Dropout(attention_dropout)

        self.projection_layer = nn.Linear(d_model, d_model)
        self.projection_dropout = nn.Dropout(projection_dropout)

    # masks not yet added
    def forward(self, x):

        """
        Performs a forward pass on the multi-headed attention block followed by a linear (projection) layer.
  
        Parameters:
            x (tensor): Tensor of dimension (batch_size, num_tokens, d_model)
        
        Returns:
            x (tensor): Tensor of dimension (batch_size, num_tokens, d_model)

        """

        batch_size, num_tokens, d_model = x.shape
        
        qkv = self.qkv(x) # (batch_size, num_tokens, dim * 3)
        qkv = qkv.reshape(batch_size, num_tokens, 3, self.num_heads, self.head_dim)
        qkv = qkv.permute(2, 0, 3, 1, 4) # (3, batch_size, num_heads, num_tokens, head_dim)

        query, key, value = qkv.unbind(0) 
        
        # (batch_size, num_heads, num_tokens, head_dim) * (batch_size, num_heads, head_dim, num_tokens) 
        # -> (batch_size, num_heads, num_tokens, num_tokens)
        self_attention = torch.matmul(query, key.transpose(-2, -1)) * self.scale
        self_attention = self_attention.softmax(dim=-1)
        self_attention = self.attention_dropout(self_attention)

        weighted_attention = torch.matmul(self_attention, value) # (batch_size, num_heads, num_tokens, head_dim)
        weighted_attention = weighted_attention.transpose(1, 2).flatten(2) # (batch_size, num_tokens, d_model)
        
        x = self.projection_layer(weighted_attention) # (batch_size, num_tokens, d_model)
        x = self.projection_dropout(x)

        return x


class DotProductAttention(nn.Module):
    def __init__(self, d_model, num_heads=12, qkv_bias=False, attention_dropout=0., projection_dropout=0.):

        """
        Initialises all the attributes for the Dot Product Attention architecture. 
  
        Parameters:
            `d_model` (int): Dimension of the tensors used to compute attention
            `num_heads` (int): Number of attention heads. (default 12)
            `qkv_bias` (boolean): Determines whether to use bias as part of the query/key/value linear layers in the attention block (default True)
            `attention_dropout` (float): Dropout probability for the layer after the multi-head attention mechanism (default 0.0)
            `projection_dropout` (float): Dropout probability for the layer after the projection layer (default 0.0)
          
        """

        super(DotProductAttention, self).__init__()

        self.d_model = d_model
        self.num_heads = num_heads
        self.head_dim = self.d_model // self.num_heads
        assert d_model == self.head_dim * self.num_heads, "The model dimension must be divisible by the number of heads."

        self.scale = self.head_dim ** -0.5

        self.qkv = nn.Linear(d_model, d_model * 3, bias=qkv_bias)
        self.attention_dropout = nn.Dropout(attention_dropout)

        self.projection_layer = nn.Linear(d_model, d_model)
        self.projection_dropout = nn.Dropout(projection_dropout)

    # masks not yet added
    def forward(self, x):

        """
        Performs a forward pass on the Dot Product Attention block which fuses the spatial and temporal attention outputs.
  
        Parameters:
            x (tensor): Tensor of dimension (batch_size, num_frames, num_patches, d_model)
        
        Returns:
            x (tensor): Tensor of dimension (batch_size, num_frames, num_patches, d_model)

        """

        batch_size, num_frames, num_patches, d_model = x.shape
        x = x.reshape(batch_size, -1, d_model) # (batch_size, num_frames * num_patches, d_model)
        
        qkv = self.qkv(x) # (batch_size, num_frames * num_patches, d_model * 3)
        qkv = qkv.reshape(batch_size, num_frames * num_patches, 3, self.num_heads, self.head_dim)
        qkv = qkv.permute(2, 0, 3, 1, 4) # (3, batch_size, num_heads, num_frames * num_patches, head_dim)

        query, key, value = qkv.unbind(0) # (batch_size, num_heads, num_frames * num_patches, head_dim)

        query_spatial, query_temporal = query.chunk(2, dim=1) # (batch_size, num_heads/2, num_frames * num_patches, head_dim)
        key_spatial, key_temporal = key.chunk(2, dim=1) # (batch_size, num_heads/2, num_frames * num_patches, head_dim)
        value_spatial, value_temporal = value.chunk(2, dim=1) # (batch_size, num_heads/2, num_frames * num_patches, head_dim)

        query_spatial = query_spatial.reshape(batch_size * num_frames, self.num_heads // 2, 
                                            num_patches, -1)
        key_spatial = key_spatial.reshape(batch_size * num_frames, self.num_heads // 2, 
                                            num_patches, -1)
        value_spatial = value_spatial.reshape(batch_size * num_frames, self.num_heads // 2, 
                                            num_patches, -1)

        query_temporal = query_temporal.reshape(batch_size * num_patches, self.num_heads // 2, 
                                            num_frames, -1)
        key_temporal = key_temporal.reshape(batch_size * num_patches, self.num_heads // 2, 
                                            num_frames, -1)
        value_temporal = value_temporal.reshape(batch_size * num_patches, self.num_heads // 2, 
                                            num_frames, -1)
        
        # (batch_size * num_frames, num_heads/2, num_patches, head_dim) * (batch_size * num_frames, num_heads/2, head_dim, num_patches) 
        # -> (batch_size * num_frames, num_heads/2, num_patches, num_patches)
        self_attention_spatial = torch.matmul(query_spatial, key_spatial.transpose(-2, -1)) * self.scale
        self_attention_spatial = self_attention_spatial.softmax(dim=-1)
        self_attention_spatial = self.attention_dropout(self_attention_spatial)

        weighted_attention_spatial = torch.matmul(self_attention_spatial, value_spatial) # (batch_size * num_frames, num_heads/2, num_patches, head_dim)
        
        # (batch_size * num_patches, num_heads/2, num_frames, head_dim) * (batch_size * num_patches, num_heads/2, head_dim, num_frames) 
        # -> (batch_size * num_patches, num_heads/2, num_frames, num_frames)
        self_attention_temporal = torch.matmul(query_temporal, key_temporal.transpose(-2, -1)) * self.scale
        self_attention_temporal = self_attention_temporal.softmax(dim=-1)
        self_attention_temporal = self.attention_dropout(self_attention_temporal)

        weighted_attention_temporal = torch.matmul(self_attention_temporal, value_temporal) # (batch_size * num_patches, num_heads/2, num_frames , head_dim)

        weighted_attention_spatial = weighted_attention_spatial.reshape(batch_size, self.num_heads // 2, num_frames * num_patches, -1)
        weighted_attention_temporal = weighted_attention_temporal.reshape(batch_size, self.num_heads // 2, num_frames * num_patches, -1)

        weighted_attention = torch.cat((weighted_attention_spatial, weighted_attention_temporal), dim=1) # (batch_size, num_heads, num_frames * num_patches, head_dim)

        weighted_attention = weighted_attention.transpose(1, 2).flatten(2) # (batch_size, num_frames * num_patches, d_model)
        
        x = self.projection_layer(weighted_attention) # (batch_size, num_frames * num_patches, d_model)
        x = self.projection_dropout(x)

        x = x.reshape(batch_size, num_frames, num_patches, d_model)

        return x


class MLP(nn.Module):
    def __init__(self, in_dim, hidden_dim, out_dim, dropout_1=0., dropout_2=0.):

        """
        Multi-layer perceptron which consists of 2 fully connected layers.
  
        Parameters:
            `in_dim` (int): Input dimension of the MLP block
            `hidden_dim` (int): Dimension of the intermediate layer
            `out_dim` (int): Output dimension of the MLP block
            `drouput_1` (float): Dropout probability applied after the first fully connected layer in the MLP block (default 0.0)
            `drouput_2` (float): Dropout probability applied after the second fully connected layer in the MLP block (default 0.0)
            
        """

        super(MLP, self).__init__()

        self.fully_connected_1 = nn.Linear(in_dim, hidden_dim)
        self.activation_layer = nn.GELU()
        self.dropout_1 = nn.Dropout(dropout_1)
        self.fully_connected_2 = nn.Linear(hidden_dim, out_dim)
        self.dropout_2 = nn.Dropout(dropout_2)

    def forward(self, x):

        """
        Performs a forward pass on the Multi-layer perceptron.

        Parameters:
            x (tensor): Tensor of dimension (batch_size, num_tokens, d_model)
        
        Returns:
            x (tensor): Tensor of dimension (batch_size, num_tokens, d_model)

        """

        x = self.fully_connected_1(x) # (batch_size, num_tokens, hidden_dim)
        x = self.activation_layer(x)
        x = self.dropout_1(x) 
        x = self.fully_connected_2(x)  # (batch_size, num_tokens, out_dim)
        x = self.dropout_2(x) 

        return x

<<<<<<< HEAD

=======
>>>>>>> e6bc142d
class FFN(nn.Module):
    def __init__(self, in_dim, hidden_dim, out_dim, num_layers, dropout=0.):

        """
        Feed Forward Network with 'n' layers
  
        Parameters:
            `in_dim` (int): Input dimension of the MLP block
            `hidden_dim` (int): Dimension of the intermediate layer
            `out_dim` (int): Output dimension of the MLP block
            `num_layers` (int): Depth of FFN
            `drouput` (float): Dropout probability applied after the first fully connected layer in the MLP block (default 0.0)
            
        """

        super(FFN, self).__init__()

        self.num_layers = num_layers
        h = [hidden_dim] * (num_layers - 1)
        self.layers = nn.ModuleList(nn.Linear(n, k) for n, k in zip([in_dim] + h, h + [out_dim]))
        self.relu = nn.ReLU()

    def forward(self, x):

        """
        Performs a forward pass on the Feed Forward Network.
<<<<<<< HEAD

=======
>>>>>>> e6bc142d
        Parameters:
            x (tensor): Tensor of dimension (batch_size, num_tokens, d_model)
        
        Returns:
            x (tensor): Tensor of dimension (batch_size, num_tokens, d_model)
<<<<<<< HEAD

=======
>>>>>>> e6bc142d
        """

        for i, layer in enumerate(self.layers):
            x = self.relu(layer(x)) if i < self.num_layers - 1 else layer(x)
        return x


# TODO- dropout before/after each layer_norm?
class EncoderLayer(nn.Module):
    def __init__(self, d_model, num_heads, mlp_ratio=4., qkv_bias=False, dropout_1=0., dropout_2=0., 
                attention_dropout=0., projection_dropout=0., pre_norm=True):

        """
        EncoderLayer consisting of the basic attention architecture.
  
        Parameters:
            `d_model` (int): Dimension of the tensors used to compute attention
            `num_heads` (int): Number of attention heads. 
            `mlp_ratio` (int): Used to determine the hidden layer dimension of the MLP. (default 4)
            `qkv_bias` (boolean): Determines whether to use bias as part of the query/key/value linear layers in the attention block (default True)
            `dropout_1` (float): Dropout probability for the MLP block (default 0.0)
            `dropout_2` (float): Dropout probability for the MLP block (default 0.0)
            `attention_dropout` (float): Dropout probability for the layer after the multi-head attention mechanism (default 0.0)
            `projection_dropout` (float): Dropout probability for the layer after the projection layer (default 0.0)
            `pre_norm` (boolean): If True, the normalisation layer would be placed before the attention and mlp blocks. Else, after them. (default True)
        """

        super(EncoderLayer, self).__init__()

<<<<<<< HEAD
        self.pre_norm = pre_norm

        #eps for compatibility with ViT pretrained weights??
        self.layer_norm_1 = nn.LayerNorm(d_model, eps=1e-6) 

        self.attention = Attention(d_model, num_heads=num_heads, qkv_bias=qkv_bias, 
                                   attention_dropout=attention_dropout, projection_dropout=projection_dropout)

=======
        #eps for compatibility with ViT pretrained weights??
        self.layer_norm_1 = nn.LayerNorm(d_model, eps=1e-6) 

        self.attention = Attention(d_model, num_heads=num_heads, qkv_bias=qkv_bias, 
                                   attention_dropout=attention_dropout, projection_dropout=projection_dropout)

>>>>>>> e6bc142d
        self.layer_norm_2 = nn.LayerNorm(d_model, eps=1e-6)

        mlp_hidden_dim = int(d_model * mlp_ratio)
        self.mlp = MLP(in_dim=d_model, hidden_dim=mlp_hidden_dim, out_dim=d_model, 
                       dropout_1=dropout_1, dropout_2=dropout_2)

    def forward(self, x):

        """
        Performs a forward pass on the Factorised Encoder block.
  
        Parameters:
            x (tensor): Tensor of dimension (batch_size, num_tokens, d_model)
        
        Returns:
            x (tensor): Tensor of dimension (batch_size, num_tokens, d_model)

        """

        if self.pre_norm:
            return self.forward_pre(x)
        
        else:
            return self.forward_post(x)


    def forward_pre(self, x):

        """
        Performs a forward pass with pre-norm on the Factorised Encoder block.
  
        Parameters:
            x (tensor): Tensor of dimension (batch_size, num_tokens, d_model)
        
        Returns:
            x (tensor): Tensor of dimension (batch_size, num_tokens, d_model)

        """

        x = x + self.attention(self.layer_norm_1(x)) # (batch_size, num_tokens, d_model)
        x = x + self.mlp(self.layer_norm_2(x)) # (batch_size, num_tokens, d_model)

        return x
    
    
    def forward_post(self, x):

        """
        Performs a forward pass with post-norm on the Factorised Encoder block.
  
        Parameters:
            x (tensor): Tensor of dimension (batch_size, num_tokens, d_model)
        
        Returns:
            x (tensor): Tensor of dimension (batch_size, num_tokens, d_model)

        """

        x = self.layer_norm_1(x + self.attentio(x)) # (batch_size, num_tokens, d_model)
        x = self.layer_norm_2(x + self.mlp(x)) # (batch_size, num_tokens, d_model)

        return x


# TODO - forward pre-post
class FactorisedSelfAttentionEncoderLayer(nn.Module):
    def __init__(self, d_model, num_heads, mlp_ratio=4., qkv_bias=False, 
                attention_dropout=0., projection_dropout=0., dropout_1=0., dropout_2=0.):
        
        """
        Attention architecture consisting of spatial attention followed by temporal attention within one block.
    
        Parameters:
            `d_model` (int): Dimension of the tensors used to compute attention
            `num_heads` (int): Number of attention heads.
            `mlp_ratio` (int): Used to determine the hidden layer dimension of the MLP. (default 4)
            `qkv_bias` (boolean): Determines whether to use bias as part of the query/key/value linear layers in the attention block (default True)
            `attention_dropout` (float): Dropout probability for the layer after the multi-head attention mechanism (default 0.0)
            `projection_dropout` (float): Dropout probability for the layer after the projection layer (default 0.0)
            `dropout_1` (float): Dropout probability for the MLP block (default 0.0)
            `dropout_2` (float): Dropout probability for the MLP block (default 0.0)
    
        """

        super(FactorisedSelfAttentionEncoderLayer, self).__init__()

        #eps for compatibility with ViT pretrained weights??
        self.layer_norm_1 = nn.LayerNorm(d_model, eps=1e-6)
<<<<<<< HEAD
        
=======

>>>>>>> e6bc142d
        self.spatial_attention = Attention(d_model, num_heads=num_heads, qkv_bias=qkv_bias, 
                                   attention_dropout=attention_dropout, projection_dropout=projection_dropout)

        self.layer_norm_2 = nn.LayerNorm(d_model, eps=1e-6)

        self.temporal_attention = Attention(d_model, num_heads=num_heads, qkv_bias=qkv_bias, 
                                   attention_dropout=attention_dropout, projection_dropout=projection_dropout)

        self.layer_norm_3 = nn.LayerNorm(d_model, eps=1e-6)

        mlp_hidden_dim = int(d_model * mlp_ratio)
        self.mlp = MLP(in_dim=d_model, hidden_dim=mlp_hidden_dim, out_dim=d_model, 
                       dropout_1=dropout_1, dropout_2=dropout_2)

    def forward(self, x):

        """
        Performs a forward pass on the Factorised Self-Attention block.
  
        Parameters:
            x (tensor): Tensor of dimension (batch_size, num_frames, num_patches, d_model)
        
        Returns:
            x (tensor): Tensor of dimension (batch_size, num_frames, num_patches, d_model)

        """

        batch_size, num_frames, num_patches, d_model = x.shape
        
        x = x.reshape(-1, num_patches, d_model) # (batch_size * num_frames, num_patches, d_model)

        x = x + self.spatial_attention(self.layer_norm_1(x)) # (batch_size * num_frames, num_patches, d_model)

        x = x.reshape(-1, num_frames, d_model) # (batch_size * num_patches, num_frames, d_model)

        x = x + self.temporal_attention(self.layer_norm_2(x)) # (batch_size * num_patches, num_frames, d_model)

        x = x + self.mlp(self.layer_norm_3(x)) # (batch_size * num_patches, num_frames, d_model)

        x = x.reshape(batch_size, num_frames, num_patches, d_model) # (batch_size, num_frames, num_patches, d_model)

        return x


# TODO - forward pre-post
class FactorisedDotProductAttentionEncoderLayer(nn.Module):
    def __init__(self, d_model, num_heads, mlp_ratio=4., qkv_bias=False, 
                attention_dropout=0., projection_dropout=0., dropout_1=0., dropout_2=0.):
        
        """
        Attention architecture consisting of spatial attention fused with temporal attention within one block.
  
        Parameters:
            `d_model` (int): Dimension of the tensors used to compute attention
            `depth` (int): number of encoder blocks. 
            `num_heads` (int): Number of attention heads.
            `mlp_ratio` (int): Used to determine the hidden layer dimension of the MLP. (default 4)
            `qkv_bias` (boolean): Determines whether to use bias as part of the query/key/value linear layers in the attention block (default True)
            `attention_dropout` (float): Dropout probability for the layer after the multi-head attention mechanism (default 0.0)
            `projection_dropout` (float): Dropout probability for the layer after the projection layer (default 0.0)
            `dropout_1` (float): Dropout probability for the MLP block (default 0.0)
            `dropout_2` (float): Dropout probability for the MLP block (default 0.0)
    
        """

        super(FactorisedDotProductAttentionEncoderLayer, self).__init__()
        
        #eps for compatibility with ViT pretrained weights??
        self.layer_norm_1 = nn.LayerNorm(d_model, eps=1e-6) 

        self.attention = DotProductAttention(d_model, num_heads=num_heads, qkv_bias=qkv_bias, 
                                   attention_dropout=attention_dropout, projection_dropout=projection_dropout)
<<<<<<< HEAD

=======
        
>>>>>>> e6bc142d
        self.layer_norm_2 = nn.LayerNorm(d_model, eps=1e-6)

        mlp_hidden_dim = int(d_model * mlp_ratio)
        self.mlp = MLP(in_dim=d_model, hidden_dim=mlp_hidden_dim, out_dim=d_model, 
                       dropout_1=dropout_1, dropout_2=dropout_2)

    def forward(self, x):

        """
        Performs a forward pass on the Factorised Dot Product Attention block.
  
        Parameters:
            x (tensor): Tensor of dimension (batch_size, num_frames, num_patches, d_model)
        
        Returns:
            x (tensor): Tensor of dimension (batch_size, num_frames, num_patches, d_model)

        """

        batch_size, num_frames, num_patches, d_model = x.shape

        x = x + self.attention(self.layer_norm_1(x)) # (batch_size, num_frames, num_patches, d_model)

        x = x.reshape(batch_size, -1, d_model)

        x = x + self.mlp(self.layer_norm_2(x)) # (batch_size, num_frames * num_patches, d_model)

        x = x.reshape(batch_size, num_frames, num_patches, d_model)

        return x


class VivitEncoder(nn.Module):
    def __init__(self, model_name, num_frames, num_patches, d_model, depth, temporal_depth, num_heads, 
                mlp_ratio=4., qkv_bias=False, positional_embedding_dropout=0.,
<<<<<<< HEAD
                attention_dropout=0., projection_dropout=0., dropout_1=0., dropout_2=0., pre_norm=True):
=======
                attention_dropout=0., projection_dropout=0., dropout_1=0., dropout_2=0.):
>>>>>>> e6bc142d
        
        """
        ViViT Encoder for spatio temporal attention, factorised attention, factorised self attention and factorised dot product attention.
  
        Parameters:
            `model_name` (string): One of 'spatio temporal attention', 'factorised encoder', 'factorised self attention' or 'factorised dot product attention'
            `num_frames` (int): Number of frames in the input video
            `num_patches` (int): Number of patches per frame in the input video
            `d_model` (int): Dimension of the tensors used to compute attention
            `depth` (int): number of encoder blocks. 
            `temporal_depth` (int): number of temporal encoder blocks (for factorised encoder model only)
            `num_heads` (int): Number of attention heads.
            `mlp_ratio` (int): Used to determine the hidden layer dimension of the MLP. (default 4)
            `qkv_bias` (boolean): Determines whether to use bias as part of the query/key/value linear layers in the attention block (default True)
            `positional_embedding_dropout` (float): Dropout probability for the positional embeddings (default 0.0)
            `attention_dropout` (float): Dropout probability for the layer after the multi-head attention mechanism (default 0.0)
            `projection_dropout` (float): Dropout probability for the layer after the projection layer (default 0.0)
            `dropout_1` (float): Dropout probability for the MLP block (default 0.0)
            `dropout_2` (float): Dropout probability for the MLP block (default 0.0)
            `pre_norm` (boolean): If True, the normalisation layer would be placed before the attention and mlp blocks. Else, after them. (default True)

        """

        super(VivitEncoder, self).__init__()

        self.model_name = model_name

        if self.model_name == 'spatio temporal attention':
            self.cls = nn.Parameter(torch.zeros(1, 1, d_model)) # [class] token

            self.encoder = nn.ModuleList(
                [
                    EncoderLayer(
                        d_model=d_model,
                        num_heads=num_heads,
                        mlp_ratio=mlp_ratio,
                        qkv_bias=qkv_bias,
                        attention_dropout=attention_dropout,
                        projection_dropout=projection_dropout,
                        dropout_1=dropout_1,
                        dropout_2=dropout_2,
                        pre_norm=pre_norm
                    )
                    for _ in range(depth)
                ]
            )

        elif self.model_name == 'factorised encoder':
<<<<<<< HEAD
=======

>>>>>>> e6bc142d
            self.spacial_token = nn.Parameter(torch.zeros(1, 1, d_model)) # spatial [class] token
            self.temporal_token = nn.Parameter(torch.zeros(1, 1, d_model)) # temporal [class] token
            
            self.spatialEncoder = nn.ModuleList(
                [
                    EncoderLayer(
                        d_model=d_model,
                        num_heads=num_heads,
                        mlp_ratio=mlp_ratio,
                        qkv_bias=qkv_bias,
                        attention_dropout=attention_dropout,
                        projection_dropout=projection_dropout,
                        dropout_1=dropout_1,
                        dropout_2=dropout_2,
                        pre_norm=pre_norm
                    )
                    for _ in range(depth)
                ]
            )

            self.temporalEncoder = nn.ModuleList(
                [
                    EncoderLayer(
                        d_model=d_model,
                        num_heads=num_heads,
                        mlp_ratio=mlp_ratio,
                        qkv_bias=qkv_bias,
                        attention_dropout=attention_dropout,
                        projection_dropout=projection_dropout,
                        dropout_1=dropout_1,
                        dropout_2=dropout_2,
                        pre_norm=pre_norm
                    )
                    for _ in range(temporal_depth)
                ]
            )

        elif self.model_name == 'factorised self attention':
            self.encoder = nn.ModuleList(
                [
                    FactorisedSelfAttentionEncoderLayer(
                        d_model=d_model,
                        num_heads=num_heads,
                        mlp_ratio=mlp_ratio,
                        qkv_bias=qkv_bias,
                        attention_dropout=attention_dropout,
                        projection_dropout=projection_dropout,
                        dropout_1=dropout_1,
                        dropout_2=dropout_2
                    )
                    for _ in range(depth)
                ]
            )
        elif self.model_name == 'factorised dot product attention':
            self.encoder = nn.ModuleList(
                [
                    FactorisedDotProductAttentionEncoderLayer(
                        d_model=d_model,
                        num_heads=num_heads,
                        mlp_ratio=mlp_ratio,
                        qkv_bias=qkv_bias,
                        attention_dropout=attention_dropout,
                        projection_dropout=projection_dropout,
                        dropout_1=dropout_1,
                        dropout_2=dropout_2
                    )
                    for _ in range(depth)
                ]
            )
        else:
            raise ValueError(f'Unrecognized model: {model_name}. Choose between factorised encoder, \
                            factorised self attention or factorised dot product attention')

<<<<<<< HEAD

    def forward(self, x, positional_embedding_layer=None, spatial_positional_embedding_layer=None):
=======
    # TODO - check if pos embed is needed for cls tokens
    # TODO last 2 models pos embed is incompatible so don't use it for now
    def forward(self, x, positional_embedding_layer=None, spatial_positional_embedding_layer=None, temporal_positional_embedding_layer=None):
>>>>>>> e6bc142d

        """
        Performs a forward pass over the specified attention architecture for all layers of the ViViT encoder.
  
        Parameters:
            x (tensor): Tensor of dimension (batch_size, num_frames, num_patches, d_model)
        
        Returns:
            x (tensor): if model_name is 'spatio temporal attention', Tensor of dimension (batch_size, num_frames * num_patches + 1, d_model)
                        if model_name is 'factorised encoder', Tensor of dimension (batch_size, num_frames + 1, d_model) 
                        if model _name is 'factorised self attention' or 'factorised dot product attention', 
                        Tensor of dimension (batch_size, num_frames, num_patches, d_model)  

        """
        
        batch_size, num_frames, num_patches, d_model = x.shape
        
        if positional_embedding_layer == None:
            positional_embedding_layer = nn.Identity()

        if spatial_positional_embedding_layer == None:
            spatial_positional_embedding_layer = nn.Identity()
<<<<<<< HEAD
=======
        
        if temporal_positional_embedding_layer == None:
            temporal_positional_embedding_layer = nn.Identity()
>>>>>>> e6bc142d

        # change pos embed for this model?
        if self.model_name == 'spatio temporal attention':

            x = x.reshape(batch_size, -1, d_model) # (batch_size, num_frames * num_patches, d_model)

            cls_token = self.cls.expand(batch_size, 1, -1) # (1, 1, d_model) -> (batch_size, 1, d_model)

            x = torch.cat((cls_token, x), dim=1) # (batch_size, num_frames * num_patches + 1, d_model)
            
            for layer in self.encoder:
                x = positional_embedding_layer(x) # (batch_size, num_frames * num_patches + 1, d_model)
                x = layer(x) # (batch_size, num_frames * num_patches + 1, d_model)


        elif self.model_name == 'factorised encoder':

            x = x.reshape(-1, num_patches, d_model) # (batch_size * num_frames, num_patches, d_model)
        
            cls_token_spatial = self.spacial_token.expand(batch_size * num_frames, 1, -1) # (1, 1, d_model) -> (batch_size * num_frames, 1, d_model)
<<<<<<< HEAD
=======

>>>>>>> e6bc142d
            x = torch.cat((cls_token_spatial, x), dim=1) # (batch_size * num_frames, num_patches + 1, d_model)
        
            for layer in self.spatialEncoder:
                x = spatial_positional_embedding_layer(x) # (batch_size * num_frames, num_patches + 1, d_model)
                x = layer(x) # (batch_size * num_frames, num_patches + 1, d_model)
            
<<<<<<< HEAD
            x = x.reshape(batch_size, num_frames, num_patches + 1, d_model)

            x = x[:, :, 0] # (batch_size, num_frames, d_model)

            cls_token_temporal = self.temporal_token.expand(batch_size, -1, -1) # (1, 1, d_model) -> (batch_size, 1, d_model)
            x = torch.cat((cls_token_temporal, x), dim=1) # (batch_size, num_frames + 1, d_model)

            for layer in self.temporalEncoder:
                x = positional_embedding_layer(x) # (batch_size, num_frames + 1, d_model)
=======
            cls_token_temporal = self.temporal_token.expand(batch_size, -1, -1) # (1, 1, d_model) -> (batch_size, 1, d_model)

            x = x.reshape(batch_size, num_frames, num_patches + 1, d_model)

            x = x[:, :, 0] # (batch_size, num_frames, d_model)

            x = torch.cat((cls_token_temporal, x), dim=1) # (batch_size, num_frames + 1, d_model)

            for layer in self.temporalEncoder:
                x = temporal_positional_embedding_layer(x) # (batch_size, num_frames + 1, d_model)
>>>>>>> e6bc142d
                x = layer(x) # (batch_size, num_frames + 1, d_model)

        elif self.model_name == 'factorised self attention' or self.model_name == 'factorised dot product attention': 
            for layer in self.encoder:
                x = positional_embedding_layer(x) # (batch_size, num_frames, num_patches, d_model)
                x = layer(x) # (batch_size, num_frames, num_patches, d_model)

        return x


# --------------------------------------------------------------
# Modules used by the Decoder and Bi-modal encoder

class CrossAttention(nn.Module):

    def __init__(self, d_model, num_heads=12, qkv_bias=False, attention_dropout=0., projection_dropout=0.):

        """
        Initialises all the attributes of the for the cross attention block which involves different modalities (eg. video and audio). 
  
        Parameters:
            `d_model` (int): Dimension of the tensors used to compute attention
            `num_heads` (int): Number of attention heads. (default 12)
            `qkv_bias` (boolean): Determines whether to use bias as part of the query/key/value linear layers in the attention block (default True)
            `attention_dropout` (float): Dropout probability for the layer after the multi-head attention mechanism (default 0.0)
            `projection_dropout` (float): Dropout probability for the layer after the projection layer (default 0.0)
        """

        super(CrossAttention, self).__init__()

        self.d_model = d_model
        self.num_heads = num_heads
        self.head_dim = d_model // num_heads
        assert d_model == self.head_dim * num_heads, "The model dimension must be divisible by the number of heads."

        self.scale = self.head_dim ** -0.5

        self.q_linear = nn.Linear(d_model, d_model, bias=qkv_bias)
        self.k_linear = nn.Linear(d_model, d_model, bias=qkv_bias)
        self.v_linear = nn.Linear(d_model, d_model, bias=qkv_bias)

        self.attention_dropout = nn.Dropout(attention_dropout)

        self.projection_layer = nn.Linear(d_model, d_model)
        self.projection_dropout = nn.Dropout(projection_dropout)


    def forward(self, q, k, v):

        """
        Performs a forward pass on the cross attention block followed by a linear (projection) layer.
  
        Parameters:
            q (tensor): Tensor of dimension (batch_size, num_tokens_q, d_model) represeting a query vector
            k (tensor): Tensor of dimension (batch_size, num_tokens_k, d_model) represeting a key vector
            v (tensor): Tensor of dimension (batch_size, num_tokens_v, d_model) represeting a value vector

        Returns:
            x (tensor): Tensor of dimension (batch_size, num_tokens_q, d_model)

        """

        assert k.shape == v.shape, f"The keys and values inputted to the cross attention module should have the same shape. However, key has {k.shape} and value has {v.shape}."

        batch_size, num_tokens_q, _ = q.shape
        _, num_tokens_k, _ = k.shape
        
        q = self.q_linear(q) # (batch_size, num_tokens_q, d_model)
        k = self.k_linear(k) # (batch_size, num_tokens_k, d_model)
        v = self.v_linear(v) # (batch_size, num_tokens_k, d_model)

        q = q.reshape(batch_size, num_tokens_q, self.num_heads, self.head_dim)
        q = q.permute(0, 2, 1, 3) # (batch_size, num_heads, num_tokens_q, head_dim)

        k = k.reshape(batch_size, num_tokens_k, self.num_heads, self.head_dim)
        k = k.permute(0, 2, 1, 3) # (batch_size, num_heads, num_tokens_k, head_dim)

        v = v.reshape(batch_size, num_tokens_k, self.num_heads, self.head_dim)
        v = v.permute(0, 2, 1, 3) # (batch_size, num_heads, num_tokens_k, head_dim)
        
        # (batch_size, num_heads, num_tokens_q, head_dim) * (batch_size, num_heads, head_dim, num_tokens_k) 
        # -> (batch_size, num_heads, num_tokens_q, num_tokens_k)
        cross_attention = torch.matmul(q, k.transpose(-2, -1)) * self.scale
        cross_attention = cross_attention.softmax(dim=-1)
        cross_attention = self.attention_dropout(cross_attention)

        weighted_cross_attention = torch.matmul(cross_attention, v) # (batch_size, num_heads, num_tokens_q, head_dim)
        weighted_cross_attention = weighted_cross_attention.transpose(1, 2).flatten(2) # (batch_size, num_tokens_q, d_model)
        
        x = self.projection_layer(weighted_cross_attention) # (batch_size, num_tokens_q, d_model)
        x = self.projection_dropout(x)

        return x

# TODO- dropout before/after each layer_norm?
# TODO- check forward_pre sequence for self_attention (which one of q, k, v should have layer_norm?)
class BiModalEncoderLayer(nn.Module):
    def __init__(self, d_model, num_heads, mlp_ratio=4., qkv_bias=False,
                attention_dropout=0., projection_dropout=0., dropout_1=0., dropout_2=0., pre_norm=True):

        """
        Bi-modal encoder block for cross attention b/w video and audio features.
  
        Parameters:
            `d_model` (int): Dimension of the tensors used to compute attention
            `num_heads` (int): Number of attention heads.
            `mlp_ratio` (int): Used to determine the hidden layer dimension of the MLP. (default 4)
            `qkv_bias` (boolean): Determines whether to use bias as part of the query/key/value linear layers in the attention block (default True)
            `attention_dropout` (float): Dropout probability for the layer after the multi-head attention mechanism (default 0.0)
            `projection_dropout` (float): Dropout probability for the layer after the projection layer (default 0.0)
            `dropout_1` (float): Dropout probability for the MLP block (default 0.0)
            `dropout_2` (float): Dropout probability for the MLP block (default 0.0)
            `pre_norm` (boolean): If True, the normalisation layer would be placed before the attention and mlp blocks. Else, after them. (default True)
    
        """
        
        super(BiModalEncoderLayer, self).__init__()

        self.pre_norm = pre_norm

        self.attention_av = CrossAttention(d_model, num_heads=num_heads, qkv_bias=qkv_bias, 
                                   attention_dropout=attention_dropout, projection_dropout=projection_dropout)

        self.attention_va = CrossAttention(d_model, num_heads=num_heads, qkv_bias=qkv_bias, 
                                   attention_dropout=attention_dropout, projection_dropout=projection_dropout)

        self.layer_norm_av_1 = nn.LayerNorm(d_model, eps=1e-6)
        self.layer_norm_va_1 = nn.LayerNorm(d_model, eps=1e-6)
        self.layer_norm_av_2 = nn.LayerNorm(d_model, eps=1e-6)
        self.layer_norm_va_2 = nn.LayerNorm(d_model, eps=1e-6)

        mlp_hidden_dim = int(d_model * mlp_ratio)

        self.mlp_av = MLP(in_dim=d_model, hidden_dim=mlp_hidden_dim, out_dim=d_model, 
                       dropout_1=dropout_1, dropout_2=dropout_2)

        self.mlp_va = MLP(in_dim=d_model, hidden_dim=mlp_hidden_dim, out_dim=d_model, 
                       dropout_1=dropout_1, dropout_2=dropout_2)



    def forward(self, vid, aud):

        """
        Performs a forward pass over the Bi-modal encoder with video and audio features.
  
        Parameters:
            vid (tensor): Tensor of dimension (batch_size, num_frames, d_model) representing video features
            aud (tensor): Tensor of dimension (batch_size, num_tokens, d_model) representing audio features
        
        Returns:
            vid (tensor): Tensor of dimension (batch_size, num_frames, d_model) representing video features after cross attention with audio features 
            aud (tensor): Tensor of dimension (batch_size, num_tokens, d_model) representing audio features after cross attention with video features 

        """
        
        if self.pre_norm:
            return self.forward_pre(vid, aud)
        
        else:
            return self.forward_post(vid, aud)
        
    

    def forward_pre(self, vid, aud):

        """
        Performs a forward pass over the Bi-modal encoder with video and audio features and normalisation layers before attention and mlp blocks.
  
        Parameters:
            vid (tensor): Tensor of dimension (batch_size, num_frames, d_model) representing video features
            aud (tensor): Tensor of dimension (batch_size, num_tokens, d_model) representing audio features
        
        Returns:
            vid (tensor): Tensor of dimension (batch_size, num_frames, d_model) representing video features after cross attention with audio features 
            aud (tensor): Tensor of dimension (batch_size, num_tokens, d_model) representing audio features after cross attention with video features 

        """

        vid_after_norm = self.layer_norm_av_1(vid)
        aud_after_norm = self.layer_norm_va_1(aud)

        vid = vid + self.attention_av(vid_after_norm, aud_after_norm, aud_after_norm) # (batch_size, num_tokens, d_model)
        aud = aud + self.attention_va(aud_after_norm, vid_after_norm, vid_after_norm) # (batch_size, num_tokens, d_model)

        vid = vid + self.mlp_av(self.layer_norm_av_2(vid)) # (batch_size, num_tokens, d_model)
        aud = aud + self.mlp_va(self.layer_norm_va_2(aud)) # (batch_size, num_tokens, d_model)

        return vid, aud

    
    def forward_post(self, vid, aud):

        """
        Performs a forward pass over the Bi-modal encoder with video and audio features and normalisation layers after attention and mlp blocks.
  
        Parameters:
            vid (tensor): Tensor of dimension (batch_size, num_frames, d_model) representing video features
            aud (tensor): Tensor of dimension (batch_size, num_tokens, d_model) representing audio features
        
        Returns:
            vid (tensor): Tensor of dimension (batch_size, num_frames, d_model) representing video features after cross attention with audio features 
            aud (tensor): Tensor of dimension (batch_size, num_tokens, d_model) representing audio features after cross attention with video features 

        """

        vid = self.layer_norm_av_1(vid + self.attention_av(vid, aud, aud)) # (batch_size, num_tokens, d_model)
        aud = self.layer_norm_va_1(aud + self.attention_va(aud, vid, vid)) # (batch_size, num_tokens, d_model)

        vid = self.layer_norm_av_2(vid + self.mlp_av(vid)) # (batch_size, num_tokens, d_model)
        aud = self.layer_norm_va_2(aud + self.mlp_va(aud)) # (batch_size, num_tokens, d_model)

        return vid, aud


# --------------------------------------------------------------
# Modules used by the Decoder

# TODO - dropout before/after each layer_norm?
# TODO- check forward_pre sequence for self_attention (which one of q, k, v should have layer_norm?)
class DecoderLayer(nn.Module):
    def __init__(self, d_model, num_heads, mlp_ratio=4., qkv_bias=False,  
                attention_dropout=0., projection_dropout=0., dropout_1=0., dropout_2=0., pre_norm=True):

        """
        Decoder consisting of the basic attention architecture.
  
        Parameters:
            `d_model` (int): Dimension of the tensors used to compute attention
            `num_heads` (int): Number of attention heads. 
            `mlp_ratio` (int): Used to determine the hidden layer dimension of the MLP. (default 4)
            `qkv_bias` (boolean): Determines whether to use bias as part of the query/key/value linear layers in the attention block (default True)
            `attention_dropout` (float): Dropout probability for the layer after the multi-head attention mechanism (default 0.0)
            `projection_dropout` (float): Dropout probability for the layer after the projection layer (default 0.0)
            `dropout_1` (float): Dropout probability for the MLP block (default 0.0)
            `dropout_2` (float): Dropout probability for the MLP block (default 0.0)
            `pre_norm` (boolean): If True, the normalisation layer would be placed before the attention and mlp blocks. Else, after them. (default True)
        """

        super(DecoderLayer, self).__init__()

        self.pre_norm=pre_norm
        
        self.self_attention = CrossAttention(d_model=d_model, num_heads=num_heads, qkv_bias=qkv_bias, 
                                attention_dropout=attention_dropout, projection_dropout=projection_dropout)

        self.cross_attention = CrossAttention(d_model=d_model, num_heads=num_heads, qkv_bias=qkv_bias, 
                                attention_dropout=attention_dropout, projection_dropout=projection_dropout)

        self.layer_norm_1 = nn.LayerNorm(d_model, eps=1e-6)
        self.layer_norm_2 = nn.LayerNorm(d_model, eps=1e-6)
        self.layer_norm_3 = nn.LayerNorm(d_model, eps=1e-6)

        mlp_hidden_dim = int(d_model * mlp_ratio)
        self.mlp = MLP(in_dim=d_model, hidden_dim=mlp_hidden_dim, out_dim=d_model, 
                       dropout_1=dropout_1, dropout_2=dropout_2)

    
    def forward(self, target, memory, positional_embedding_layer, query_embedding):

        """
        Performs a forward pass on the Decoder block. Calls either forward_pre() or forward_post() based on the value of self.pre_nrom
  
        Parameters:
            target (tensor): the sequence to the decoder layer, Tensor of dimension (batch_size, num_queries, d_model)
            memory: the sequence from the last layer of the encoder
            positional_embedding_layer: position embedding layer for encoder inputs
            query_embedding: event queries
        
        Returns:
            target (tensor): Tensor of dimension (batch_size, num_queries, d_model)
        """

        if self.pre_norm:
            return self.forward_pre(target, memory, positional_embedding_layer, query_embedding) # (batch_size, num_queries, d_model)
        else:
            return self.forward_post(target, memory, positional_embedding_layer, query_embedding) # (batch_size, num_queries, d_model)

    
    def forward_pre(self, target, memory, positional_embedding_layer, query_embedding):
        
        """
        Performs a forward pass on the Decoder block with normalisation layers before attention and mlp blocks.
  
        Parameters:
            target (tensor): the sequence to the decoder layer, Tensor of dimension (batch_size, num_queries, d_model)
            memory: the sequence from the last layer of the encoder
            positional_embedding_layer: position embedding layer for encoder inputs
            query_embedding: event queries
        
        Returns:
            target (tensor): Tensor of dimension (batch_size, num_queries, d_model)
        """

        target_after_norm = self.layer_norm_1(target) 
        q = k = target_after_norm + query_embedding
        target = target + self.self_attention(q=q, k=k, v=target_after_norm) # (batch_size, num_queries, d_model)

        target_after_norm = self.layer_norm_2(target)
        q = target_after_norm + query_embedding
        k = positional_embedding_layer(memory)
        target = target + self.cross_attention(q=q, k=k, v=memory) # (batch_size, num_queries, d_model)
        
        target_after_norm = self.layer_norm_3(target)
        target = target + self.mlp(target_after_norm)

        return target


    def forward_post(self, target, memory, positional_embedding_layer, query_embedding):

        """
        Performs a forward pass on the Decoder block with normalisation layers after attention and mlp blocks.
  
        Parameters:
            target (tensor): the sequence to the decoder layer, Tensor of dimension (batch_size, num_queries, d_model)
            memory: the sequence from the last layer of the encoder
            positional_embedding_layer: position embedding layer for encoder inputs
            query_embedding: event queries
        
        Returns:
            target (tensor): Tensor of dimension (batch_size, num_queries, d_model)
        """
       
        q = k = target + query_embedding
        target = self.layer_norm_1(target + self.self_attention(q=q, k=k, v=target)) # (batch_size, num_queries, d_model)

        q = target + query_embedding
        k = positional_embedding_layer(memory)
        target = self.layer_norm_2(target + self.cross_attention(q=q, k=k, v=memory)) # (batch_size, num_queries, d_model)

        target = target + self.mlp(target)
        target = self.layer_norm_3(target)

        return target<|MERGE_RESOLUTION|>--- conflicted
+++ resolved
@@ -85,13 +85,8 @@
             x (tensor): Tensor of dimension (batch_size, num_tokens, d_model) OR (batch_size, num_frames, num_patches, d_model)
 
         """
-<<<<<<< HEAD
       
         assert self.pos_shape[1:] == x.shape[1:], f"shape of positional embedding {self.pos_shape[1:]} set at initialisation time does not match shape of input {x.shape[1:]} (batch_size is ommitted)."
-=======
-    
-        assert self.pos_shape[1:] == x.shape[1:], f"shape of positional embedding {self.pos_shape} set at initialisation time does not match shape of input {x.shape}."
->>>>>>> e6bc142d
 
         x = self.positional_embedding_dropout(x + self.positional_embedding) 
 
@@ -311,10 +306,6 @@
 
         return x
 
-<<<<<<< HEAD
-
-=======
->>>>>>> e6bc142d
 class FFN(nn.Module):
     def __init__(self, in_dim, hidden_dim, out_dim, num_layers, dropout=0.):
 
@@ -341,19 +332,11 @@
 
         """
         Performs a forward pass on the Feed Forward Network.
-<<<<<<< HEAD
-
-=======
->>>>>>> e6bc142d
-        Parameters:
-            x (tensor): Tensor of dimension (batch_size, num_tokens, d_model)
-        
-        Returns:
-            x (tensor): Tensor of dimension (batch_size, num_tokens, d_model)
-<<<<<<< HEAD
-
-=======
->>>>>>> e6bc142d
+        Parameters:
+            x (tensor): Tensor of dimension (batch_size, num_tokens, d_model)
+        
+        Returns:
+            x (tensor): Tensor of dimension (batch_size, num_tokens, d_model)
         """
 
         for i, layer in enumerate(self.layers):
@@ -383,7 +366,6 @@
 
         super(EncoderLayer, self).__init__()
 
-<<<<<<< HEAD
         self.pre_norm = pre_norm
 
         #eps for compatibility with ViT pretrained weights??
@@ -392,14 +374,6 @@
         self.attention = Attention(d_model, num_heads=num_heads, qkv_bias=qkv_bias, 
                                    attention_dropout=attention_dropout, projection_dropout=projection_dropout)
 
-=======
-        #eps for compatibility with ViT pretrained weights??
-        self.layer_norm_1 = nn.LayerNorm(d_model, eps=1e-6) 
-
-        self.attention = Attention(d_model, num_heads=num_heads, qkv_bias=qkv_bias, 
-                                   attention_dropout=attention_dropout, projection_dropout=projection_dropout)
-
->>>>>>> e6bc142d
         self.layer_norm_2 = nn.LayerNorm(d_model, eps=1e-6)
 
         mlp_hidden_dim = int(d_model * mlp_ratio)
@@ -488,11 +462,7 @@
 
         #eps for compatibility with ViT pretrained weights??
         self.layer_norm_1 = nn.LayerNorm(d_model, eps=1e-6)
-<<<<<<< HEAD
-        
-=======
-
->>>>>>> e6bc142d
+        
         self.spatial_attention = Attention(d_model, num_heads=num_heads, qkv_bias=qkv_bias, 
                                    attention_dropout=attention_dropout, projection_dropout=projection_dropout)
 
@@ -565,11 +535,7 @@
 
         self.attention = DotProductAttention(d_model, num_heads=num_heads, qkv_bias=qkv_bias, 
                                    attention_dropout=attention_dropout, projection_dropout=projection_dropout)
-<<<<<<< HEAD
-
-=======
-        
->>>>>>> e6bc142d
+                                   
         self.layer_norm_2 = nn.LayerNorm(d_model, eps=1e-6)
 
         mlp_hidden_dim = int(d_model * mlp_ratio)
@@ -605,11 +571,7 @@
 class VivitEncoder(nn.Module):
     def __init__(self, model_name, num_frames, num_patches, d_model, depth, temporal_depth, num_heads, 
                 mlp_ratio=4., qkv_bias=False, positional_embedding_dropout=0.,
-<<<<<<< HEAD
                 attention_dropout=0., projection_dropout=0., dropout_1=0., dropout_2=0., pre_norm=True):
-=======
-                attention_dropout=0., projection_dropout=0., dropout_1=0., dropout_2=0.):
->>>>>>> e6bc142d
         
         """
         ViViT Encoder for spatio temporal attention, factorised attention, factorised self attention and factorised dot product attention.
@@ -658,10 +620,6 @@
             )
 
         elif self.model_name == 'factorised encoder':
-<<<<<<< HEAD
-=======
-
->>>>>>> e6bc142d
             self.spacial_token = nn.Parameter(torch.zeros(1, 1, d_model)) # spatial [class] token
             self.temporal_token = nn.Parameter(torch.zeros(1, 1, d_model)) # temporal [class] token
             
@@ -735,14 +693,8 @@
             raise ValueError(f'Unrecognized model: {model_name}. Choose between factorised encoder, \
                             factorised self attention or factorised dot product attention')
 
-<<<<<<< HEAD
 
     def forward(self, x, positional_embedding_layer=None, spatial_positional_embedding_layer=None):
-=======
-    # TODO - check if pos embed is needed for cls tokens
-    # TODO last 2 models pos embed is incompatible so don't use it for now
-    def forward(self, x, positional_embedding_layer=None, spatial_positional_embedding_layer=None, temporal_positional_embedding_layer=None):
->>>>>>> e6bc142d
 
         """
         Performs a forward pass over the specified attention architecture for all layers of the ViViT encoder.
@@ -765,12 +717,6 @@
 
         if spatial_positional_embedding_layer == None:
             spatial_positional_embedding_layer = nn.Identity()
-<<<<<<< HEAD
-=======
-        
-        if temporal_positional_embedding_layer == None:
-            temporal_positional_embedding_layer = nn.Identity()
->>>>>>> e6bc142d
 
         # change pos embed for this model?
         if self.model_name == 'spatio temporal attention':
@@ -791,17 +737,12 @@
             x = x.reshape(-1, num_patches, d_model) # (batch_size * num_frames, num_patches, d_model)
         
             cls_token_spatial = self.spacial_token.expand(batch_size * num_frames, 1, -1) # (1, 1, d_model) -> (batch_size * num_frames, 1, d_model)
-<<<<<<< HEAD
-=======
-
->>>>>>> e6bc142d
             x = torch.cat((cls_token_spatial, x), dim=1) # (batch_size * num_frames, num_patches + 1, d_model)
         
             for layer in self.spatialEncoder:
                 x = spatial_positional_embedding_layer(x) # (batch_size * num_frames, num_patches + 1, d_model)
                 x = layer(x) # (batch_size * num_frames, num_patches + 1, d_model)
             
-<<<<<<< HEAD
             x = x.reshape(batch_size, num_frames, num_patches + 1, d_model)
 
             x = x[:, :, 0] # (batch_size, num_frames, d_model)
@@ -811,18 +752,6 @@
 
             for layer in self.temporalEncoder:
                 x = positional_embedding_layer(x) # (batch_size, num_frames + 1, d_model)
-=======
-            cls_token_temporal = self.temporal_token.expand(batch_size, -1, -1) # (1, 1, d_model) -> (batch_size, 1, d_model)
-
-            x = x.reshape(batch_size, num_frames, num_patches + 1, d_model)
-
-            x = x[:, :, 0] # (batch_size, num_frames, d_model)
-
-            x = torch.cat((cls_token_temporal, x), dim=1) # (batch_size, num_frames + 1, d_model)
-
-            for layer in self.temporalEncoder:
-                x = temporal_positional_embedding_layer(x) # (batch_size, num_frames + 1, d_model)
->>>>>>> e6bc142d
                 x = layer(x) # (batch_size, num_frames + 1, d_model)
 
         elif self.model_name == 'factorised self attention' or self.model_name == 'factorised dot product attention': 
