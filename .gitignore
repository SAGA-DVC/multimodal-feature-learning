data
<<<<<<< HEAD
wandb
=======
>>>>>>> ef20114c
output

# Byte-compiled / optimized / DLL files
__pycache__/
*.py[cod]
*$py.class

# C extensions
*.so

# Distribution / packaging
.Python
build/
develop-eggs/
dist/
downloads/
eggs/
.eggs/
lib/
lib64/
parts/
sdist/
var/
wheels/
pip-wheel-metadata/
share/python-wheels/
*.egg-info/
.installed.cfg
*.egg
MANIFEST

# PyInstaller
#  Usually these files are written by a python script from a template
#  before PyInstaller builds the exe, so as to inject date/other infos into it.
*.manifest
*.spec

# Installer logs
pip-log.txt
pip-delete-this-directory.txt

# Unit test / coverage reports
htmlcov/
.tox/
.nox/
.coverage
.coverage.*
.cache
nosetests.xml
coverage.xml
*.cover
*.py,cover
.hypothesis/
.pytest_cache/

# Translations
*.mo
*.pot

# Django stuff:
*.log
local_settings.py
db.sqlite3
db.sqlite3-journal

# Flask stuff:
instance/
.webassets-cache

# Scrapy stuff:
.scrapy

# Sphinx documentation
docs/_build/

# PyBuilder
target/

# Jupyter Notebook
.ipynb_checkpoints

# IPython
profile_default/
ipython_config.py

# pyenv
.python-version

# pipenv
#   According to pypa/pipenv#598, it is recommended to include Pipfile.lock in version control.
#   However, in case of collaboration, if having platform-specific dependencies or dependencies
#   having no cross-platform support, pipenv may install dependencies that don't work, or not
#   install all needed dependencies.
#Pipfile.lock

# PEP 582; used by e.g. github.com/David-OConnor/pyflow
__pypackages__/

# Celery stuff
celerybeat-schedule
celerybeat.pid

# SageMath parsed files
*.sage.py

# Environments
.env
.venv
env/
venv/
ENV/
env.bak/
venv.bak/

# Spyder project settings
.spyderproject
.spyproject

# Rope project settings
.ropeproject

# mkdocs documentation
/site

# mypy
.mypy_cache/
.dmypy.json
dmypy.json

# Pyre type checker
.pyre/<|MERGE_RESOLUTION|>--- conflicted
+++ resolved
@@ -1,8 +1,4 @@
 data
-<<<<<<< HEAD
-wandb
-=======
->>>>>>> ef20114c
 output
 
 # Byte-compiled / optimized / DLL files
