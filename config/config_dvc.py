--- conflicted
+++ resolved
@@ -11,7 +11,7 @@
    
     # General
     cfg.seed = 0
-    cfg.device = 'cuda:2'
+    cfg.device = 'cuda:3'
 
     cfg.batch_size = 3
     cfg.num_workers = 0
@@ -27,10 +27,7 @@
     cfg.clip_max_norm = 0.1
 
     cfg.use_raw_videos = False    # Switch DVC
-<<<<<<< HEAD
-=======
     cfg.use_differentiable_mask = True
->>>>>>> b72e1eb2
 
 
     #-------------------------------------------------------------------------------------------------
@@ -82,11 +79,7 @@
     cfg.dvc.input_modalities = ['video']
     # cfg.dvc.input_modalities = ['audio']
 
-<<<<<<< HEAD
     cfg.dvc.num_queries = 20
-=======
-    cfg.dvc.num_queries = 10
->>>>>>> b72e1eb2
     cfg.dvc.d_model = 768
     cfg.dvc.aux_loss = False
     cfg.dvc.num_classes = cfg.dataset.activity_net.num_classes
